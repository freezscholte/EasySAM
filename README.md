<<<<<<< HEAD
# EasySAM Module
(Base functionality is complete, but still in development)
=======
![logo](https://github.com/user-attachments/assets/3359ac89-ec53-4b6c-87e0-6142697069cf)

# EasySAM Modu
le (Still in development)
>>>>>>> 984c4a8c

## Overview
The EasySAM module provides a set of PowerShell scripts designed to simplify the management of Entra application permissions and consent processes specifically for the Secure Application Model (SAM) used in Granular Delegated Admin Privileges (GDAP). This module allows users to automate the creation and management of SAM applications, making it easier to handle permissions for various Azure services in a secure manner.

## Features
- **Application Consent Flow**: Automate the consent process for AAD applications under the Secure Application Model.
- **Permission Management**: Easily manage application permissions and roles in a granular manner.

## Roadmap (when i find the time :D)
- **GDAP Contract mapping to Entra Groups**: Map GDAP contracts to Entra groups to manage permissions.
- **Remove Graph Module dependency**: Remove the dependency on the Graph module and convert to native API calls.

## Installation
To install the EasySAM module, clone the repository and import the module into your PowerShell session.

## Example Usage
To use the EasySAM module, you can call the provided functions to manage application permissions and consent flows as per your requirements. 

See Example below for creating a new SAM application.

```powershell
$samParams = @{
    DisplayName         = "EasySAM-Test-3"
    TenantId            = "<Your-MSP-Tenant-ID>" # Optional
    ConfigurePreconsent = $true # Optional, this will try to open a browser to consent the application.
    ExportConfig        = $false # Optional, this will export the config to the existingSAM.json file in the Config folder.
}

# Execute the function
$result = Invoke-NewSAM @samParams -Verbose
#Result will contain the new SAM details like the refresh token, client id, etc.
```

Consent the new created application in a remote customer tenant, keep in mind that you do not need to have a existingSAM.json file or specify the -SAMConfig parameter. When created a new SAM application in the current powershell session the module will automatically load the new config from the global:SAMConfig variable, which is set when the new SAM application is created.

```powershell

$customers = [PSCustomObject]@{
    customerId = "8821ff3c-8b0d-4dd4-8813-39fca432cd19"
    displayName = "Skrok Lab Tenant 2"
}

Invoke-AppConsentFlow -Customers $customers -Verbose

#Or consent to all customers in Partner Center

Invoke-AppConsentFlow -AllCustomers -Verbose

```

For more examples see the Examples.md file. 
Keep in mind that for you to able to use the SAM application you need to have the correct GDAP roles assigned to the service account.
For setting this up you can use Microsoft Lighthouse check this link for more information: https://learn.microsoft.com/en-us/microsoft-365/lighthouse/m365-lighthouse-setup-gdap?view=o365-worldwide
## Contributing
Contributions to the EasySAM module are welcome. Please submit a pull request or open an issue for any enhancements or bug fixes.

## License
This project is licensed under the MIT License - see the [LICENSE](LICENSE) file for details.
<|MERGE_RESOLUTION|>--- conflicted
+++ resolved
@@ -1,12 +1,7 @@
-<<<<<<< HEAD
-# EasySAM Module
-(Base functionality is complete, but still in development)
-=======
 ![logo](https://github.com/user-attachments/assets/3359ac89-ec53-4b6c-87e0-6142697069cf)
 
 # EasySAM Modu
 le (Still in development)
->>>>>>> 984c4a8c
 
 ## Overview
 The EasySAM module provides a set of PowerShell scripts designed to simplify the management of Entra application permissions and consent processes specifically for the Secure Application Model (SAM) used in Granular Delegated Admin Privileges (GDAP). This module allows users to automate the creation and management of SAM applications, making it easier to handle permissions for various Azure services in a secure manner.
